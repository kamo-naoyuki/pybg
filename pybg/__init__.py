import argparse
import datetime
import enum
import hashlib
import logging
import multiprocessing
import os
import select
import shlex
import shutil
import signal
import socket
import subprocess
import sys
import threading
import time
import traceback
import uuid
from collections import Counter, defaultdict
from functools import partial
from logging.handlers import RotatingFileHandler
from pathlib import Path
from typing import Optional

__version__ = "0.1.0"

RED = "\033[31m"
GREEN = "\033[32m"
RESET = "\033[0m"

logger = logging.getLogger(__name__)
logger.setLevel(logging.DEBUG)
FORMAT = "%(levelname)-9s  %(asctime)s [%(filename)s:%(lineno)d] %(message)s"
st_handler = logging.StreamHandler()
st_handler.setFormatter(logging.Formatter(FORMAT))
logger.addHandler(st_handler)

dfmt = "%Y/%m/%d %H:%M:%S"


def ordinal(n: int) -> str:
    """
    Convert an integer to its ordinal representation (e.g., 1 -> '1st', 2 -> '2nd', 3 -> '3rd', 4 -> '4th').
    """
    if 10 <= n % 100 <= 20:
        suffix = "th"
    else:
        suffix = {1: "st", 2: "nd", 3: "rd"}.get(n % 10, "th")

    return f"{n}{suffix}"

def print_colored(text, *, color=None, **kwargs):
    use_color = sys.stdout.isatty()
    if use_color and color is not None:
        print(color + text + RESET, **kwargs)
    else:
        print(text, **kwargs)


class LockPrint:
    def __init__(self):
        self.lock = threading.Lock()

    def __call__(self, *args, **kwargs):
        with self.lock:
            print_colored(*args, **kwargs)


def read_file_reverse(filename, max_lines):
    lines = []
    with open(filename, "rb") as f:
        f.seek(0, 2)
        position = f.tell()
        buffer = []
        line_count = 0

        while position > 0 and line_count < max_lines:
            position -= 1
            f.seek(position)
            char = f.read(1)

            if char == b"\n":
                if buffer:
                    lines.append(b"".join(reversed(buffer)).decode())
                    buffer = []
                    line_count += 1
                    if line_count >= max_lines:
                        break
            else:
                buffer.append(char)

        if buffer and line_count < max_lines:
            lines.append(b"".join(reversed(buffer)).decode("utf-8"))
    for line in lines[::-1]:
        print(line)


class PROTO:
    ACK = b"\1"
    ADD = b"\2"
    CLEAR = b"\3"
    DUMP = b"\4"
    END = b"\5"


class CommandPoolServer:
    @classmethod
    def get_socket(cls):
        if os.name == "posix":
            return socket.socket(socket.AF_UNIX, socket.SOCK_STREAM)
        else:
            return socket.socket(socket.AF_INET, socket.SOCK_STREAM)

    @classmethod
    def get_socket_file(cls, group_id):
        if os.name == "posix":
            return f"/tmp/pybg-{os.getuid()}/{group_id}.socket"
        else:
            raise RuntimeError("Only UNIX is supported")
            if isinstance(group_id, int):
                raise RuntimeError(f"group_id must be a port number for Windows: {group_id}")
            return ("127.0.0.1", group_id)

    @classmethod
    def get_log_file(cls, group_id):
        return f"/tmp/pybg-{os.getuid()}/{group_id}.log"

    def __init__(self, group_id, timeout=60 * 5):
        self.group_id = group_id
        self.socket_file = CommandPoolServer.get_socket_file(group_id)
        Path(self.socket_file).parent.mkdir(parents=True, exist_ok=True)
        self.timeout = timeout
        self.last_access_time = time.time()
        self.running = True
        self.lock = threading.Lock()
        self.log_file = CommandPoolServer.get_log_file(group_id)
        self.commands = []

    def daemonize(self):
        if os.fork() > 0:
            sys.exit()
        os.setsid()
        if os.fork() > 0:
            sys.exit()
        sys.stdin = open("/dev/null", "r")
        Path(self.log_file).parent.mkdir(parents=True, exist_ok=True)
        sys.stdout = open(self.log_file, "a+")
        sys.stderr = open(self.log_file, "a+")

    def is_port_in_use(self):
        with CommandPoolServer.get_socket() as s:
            return s.connect_ex(self.socket_file) == 0

    def timeout_checker(self, time_interval=5):
        while self.running:
            time.sleep(time_interval)
            with self.lock:
                if time.time() - self.last_access_time > self.timeout:
                    self.running = False
                    logger.warning(f"Timeout: {self.timeout}s")
                    os._exit(0)

    def safe_recv(self, socket, chunk=1024):
        received = b""
        while True:
            try:
                data = socket.recv(chunk)
                with self.lock:
                    self.last_access_time = time.time()
                received += data
                if data.endswith(PROTO.END):
                    break

            except ConnectionResetError as e:
                # Connection reset by client should be ignored
                logger.error(f"{e}")
                data = None
                received = None
            except MemoryError as e:
                logger.error(f"Memory error has happened! Stopping server...")
                self.running = False
                data = None
                received = None
            if not data:
                break
        return received

    def safe_sendall(self, socket, data):
        try:
            socket.sendall(data)
            with self.lock:
                self.last_access_time = time.time()
            return True
        except ConnectionResetError as e:
            logger.error(f"Error sending {data}: {e}")
        except BrokenPipeError as e:
            logger.error(f"Error sending {data}: {e}")
        return False

    def start(self):
        self.daemonize()

        logger.removeHandler(st_handler)
        st_handler.close()
        new_file_handler = RotatingFileHandler(
            CommandPoolServer.get_log_file(self.group_id),
            maxBytes=1024 * 1024,
            backupCount=1,
        )
        new_file_handler.setFormatter(logging.Formatter(FORMAT))
        logger.addHandler(new_file_handler)
        logger.info(f"Server has started: {self.group_id}")

        timeout_thread = threading.Thread(target=self.timeout_checker, daemon=True)
        timeout_thread.start()

        with CommandPoolServer.get_socket() as server:
            server.bind(self.socket_file)
            server.listen()

            while self.running:
                logger.info("Waiting for connection...")
                client_socket, addr = server.accept()
                with self.lock:
                    self.last_access_time = time.time()

                logger.info(f"Connection has been accepted: {addr}")
                data = self.safe_recv(client_socket)
                if data is not None:

                    if data.startswith(PROTO.CLEAR):
                        logger.info("RECV: CLEAR")
                        self.safe_sendall(client_socket, PROTO.ACK + PROTO.END)
                        self.commands = []

                    elif data.startswith(PROTO.ADD):
                        command = data[len(PROTO.ADD) : -len(PROTO.END)]
                        logger.info(f"RECV: ADD: {command}")
                        self.safe_sendall(client_socket, PROTO.ACK + PROTO.END)
                        self.commands.append(command)

                    elif data.startswith(PROTO.DUMP):
                        logger.info("RECV: DUMP")
                        ack_data = None
                        while True:
                            for command in self.commands:
                                if not self.safe_sendall(client_socket, command + b"\n"):
                                    break
                            if not self.safe_sendall(client_socket, PROTO.END):
                                break
                            ack_data = self.safe_recv(client_socket)
                            if ack_data == PROTO.ACK + PROTO.END:
                                break
                            elif ack_data is not None:
                                logger.error("ACK packet is expected: {ack_data}")

                        with self.lock:
                            logger.error(f"Successfully finished writing. Stopping server...")
                            self.running = False

                    elif data:
                        logger.error(f"Unknown format: {data}")
                    else:
                        pass


def check_server_running(group_id: str, timeout=10):
    socket_file = CommandPoolServer.get_socket_file(group_id)
    # Wait until the server has started
    start_time = time.time()
    with CommandPoolServer.get_socket() as client:
        while client.connect_ex(socket_file) != 0:
            if time.time() - start_time > timeout:
                raise RuntimeError(f"Server '{group_id}' is not running? Timeout: {timeout}s")
            time.sleep(0.01)


def server_start(group_id: str, timeout=10):
    socket_file = CommandPoolServer.get_socket_file(group_id)
    with CommandPoolServer.get_socket() as client:
        if client.connect_ex(socket_file) != 0:
            if os.name == "posix" and Path(socket_file).exists():
                try:
                    Path(socket_file).unlink()
                except FileNotFoundError:
                    pass

            server = CommandPoolServer(group_id=group_id)
            process = multiprocessing.Process(target=server.start, daemon=True)
            process.start()

    check_server_running(group_id, timeout=timeout)


def dump(group_id: str, basedir: str, timeout=1, allow_same=False):
    check_server_running(group_id, timeout=timeout)

    basedir = Path(basedir)
    groupdir = basedir / group_id
    groupdir.mkdir(parents=True, exist_ok=True)

    added_commands = set()

    socket_file = CommandPoolServer.get_socket_file(group_id)
    with (groupdir / "commands").open("w") as fout, CommandPoolServer.get_socket() as client:
        client.connect(socket_file)
        client.sendall(PROTO.DUMP + PROTO.END)

        received = b""
        count = 0
        while True:
            data = client.recv(1024)
            if not data:
                raise RuntimeError(f"Server is shutdown")

            binary_command_list = []
            data_list = data.split(b"\n")
            for idx, _data in enumerate(data_list[:-1]):
                if idx == 0:
                    concat = received + _data
                    received = b""
                else:
                    concat = _data
                binary_command_list.append(concat)

            received += data_list[-1]

            for idx, command in enumerate(binary_command_list):
                decoded_command = command.decode()
                if "#SBATCH" in decoded_command:
                    valid_command, slurm_options = decoded_command.split("#SBATCH", maxsplit=1)
                else:
                    valid_command = decoded_command
                valid_command = valid_command.strip()

                if valid_command not in added_commands:
                    fout.write(f"{decoded_command}\n")
                    count += 1
                else:
                    print_colored(
                        log_format(
                            message=f"Duplicated commands: {valid_command}",
                            group_id=group_id,
                        )
                    )

                if not allow_same:
                    added_commands.add(valid_command)

            if PROTO.END in received:
                if received != PROTO.END:
                    raise RuntimeError(f"Bug?: {received}")
                # Break while loop
                print_colored(
                    log_format(
                        message=f"Dump {count} commands in {groupdir / 'commands'}",
                        group_id=group_id,
                    )
                )
                return
        client.sendall(PROTO.ACK + PROTO.END)


def log_format(
    message: str,
    group_id=None,
    jobid=None,
    status=None,
) -> str:
    retval = f"[ {datetime.datetime.now():{dfmt}}"
    if group_id and jobid is not None:
        retval += f" | {group_id} {jobid}"
    elif group_id is not None:
        retval += f" | {group_id}"
    if status is not None:
        retval += f" | {status}"

    retval += f" ] {message}"
    return retval


class Runner:
    def __init__(self):
        self.subprocesses = []

    @staticmethod
    def squeue(slurm_jobid):
        process = subprocess.Popen(
            [
                "squeue",
                "--noheader",
                "--job",
                str(slurm_jobid),
                "-o",
                "%T",
            ],
            stdout=subprocess.PIPE,
            stderr=subprocess.PIPE,
        )
        stdout, stderr = process.communicate()
        stdout = stdout.decode()
        stderr = stderr.decode()
        # Job already finished
        if (
            process.returncode != 0
            or stdout == ""
            or stdout.strip() in ["COMPLETING", "CANCELLED", "FAILED", "TIMEOUT"]
        ):
            return False
        else:
            return True

    def write_status(
        self,
        group_id: str,
        failed_jobs,
        processes,
        success_fail_counter,
        event,
        waittime=0.02,
        squeue_minimum_interval=2,
        retry: int = 0,
    ):

        last_squeue_time = None
        while True:
            with self.lock:
                _processes = processes.copy()
            finished = set()
            for jobid, (process, command, valid_command, jobdir, slurm_options, slurm_jobid, submit_counter) in _processes.items():
                returncode = None
                if slurm_jobid is None:
                    try:
                        process.wait(waittime)
                    except subprocess.TimeoutExpired:
                        pass
                    else:
                        returncode = process.returncode
                else:
                    # Force sync
                    list(jobdir.iterdir())
                    # status file is wrote by batch script itself
                    if (jobdir / "status").exists():
                        try:
                            returncode = int((jobdir / "status").read_text().strip())
                        except:
                            returncode = 1
                    else:
                        # If active_text is existing, check the time interval instead of squeue command
                        # to reduce the load of slurm server
                        if (jobdir / "active").exists():

                            time_from_last_update = time.time() - (jobdir / "active").stat().st_mtime
                            # Double check using squeue command
                            if time_from_last_update > 2.5 and not self.squeue(slurm_jobid):
                                last_squeue_time = time.time()
                                # Force sync
                                list(jobdir.iterdir())

                                # the job has been Killed
                                if not (jobdir / "status").exists():
                                    (jobdir / "status").write_text("1\n")
                                    returncode = 1
                                else:
                                    try:
                                        returncode = int((jobdir / "status").read_text().strip())
                                    except:
                                        returncode = 1

                        # if active_text is not existing, the job has not yet started
                        else:
                            # To reduce the load of slurm server, avoid excecuting squeue command within squeue_minimum_interval
                            if last_squeue_time is None or time.time() - last_squeue_time > squeue_minimum_interval:
                                last_squeue_time = time.time()

                                # Job already finished
                                if not self.squeue(slurm_jobid):
                                    # Force sync
                                    list(jobdir.iterdir())

                                    # the job has been Killed
                                    if not (jobdir / "status").exists():
                                        (jobdir / "status").write_text("1\n")
                                        returncode = 1
                                    else:
                                        try:
                                            returncode = int((jobdir / "status").read_text().strip())
                                        except:
                                            returncode = 1

                if returncode is not None:
                    (Path(jobdir) / "status").write_text(f"{returncode}\n")
                    if returncode != 0:
                        self.lock_print(
                            log_format(
                                message=command,
                                group_id=group_id,
                                jobid=jobid,
                                status=f"Fail({returncode})",
                            ),
                            color=RED,
                        )

                        if retry == -1 or retry >= submit_counter:
                            self.submit(group_id, command, valid_command, jobdir, slurm_options, processes, success_fail_counter, submit_counter + 1)
                        else:
                            with self.count_lock:
                                success_fail_counter[1] += 1

                            failed_jobs.add(jobid)
                            with self.lock:
                                del processes[jobid]
                    else:
                        self.lock_print(
                            log_format(
                                message=command,
                                group_id=group_id,
                                jobid=jobid,
                                status=f"Success",
                            ),
                            color=GREEN,
                        )
                        with self.count_lock:
                            success_fail_counter[0] += 1

                        with self.lock:
                            del processes[jobid]

            time.sleep(waittime)

            if event.is_set():
                break

    def submit(self, group_id, command, valid_command, jobdir, slurm_options, processes, success_fail_counter, submit_counter):
        logfile = Path(jobdir) / "output"
        jobid = Path(jobdir).name

        if slurm_options is None:
            flogfile = logfile.open("w")
            try:
                process = subprocess.Popen(shlex.split(valid_command), stdout=flogfile, stderr=flogfile)
            except FileNotFoundError as e:
                flogfile.write(traceback.format_exc() + "\n")
                self.lock_print(
                    log_format(
                        message=f"Failed to execute command: {valid_command}",
                        group_id=group_id,
                        jobid=jobid,
                        status="Error",
                    ),
                    color=RED,
                )
                with self.count_lock:
                    success_fail_counter[1] += 1
            else:
                slurm_jobid = None
                self.subprocesses.append((process, slurm_jobid))

                if submit_counter > 1:
                    resubmit_str = f", {ordinal(submit_counter)} retry"
                else:
                    resubmit_str = ""

                self.lock_print(
                    log_format(
                        message=command,
                        group_id=group_id,
                        jobid=jobid,
                        status=f"Submit(pid={process.pid}){resubmit_str}",
                    ),
                )
                with self.lock:
                    processes[jobid] = (process, command, valid_command, jobdir, slurm_options, slurm_jobid, submit_counter)

        else:
            # Using sbatch (Slurm batch script)
            sbatch_command = ["sbatch", "-o", logfile] + shlex.split(slurm_options)
            process = subprocess.Popen(
                sbatch_command,
                stdin=subprocess.PIPE,
                stdout=subprocess.PIPE,
                stderr=subprocess.PIPE,
            )
            active_text = jobdir / "active"
            status_text = jobdir / "status"
            for p in [active_text, status_text]:
                if p.exists():
                    try:
                        p.unlink()
                    except FileNotFoundError:
                        pass
            batch_script = f"""\
#!/usr/bin/env sh
update_timestamp() {{
    while true; do
        touch '{active_text}'
        sleep 1
    done

}}
write_status() {{
    echo $? > '{status_text}'
    kill $PID
    exit $?
}}
# For logging
echo "# $(date)"
echo "# $(hostname)"
echo "# $(pwd)"
echo '# {slurm_options}'

rm -f '{status_text}'
# Force sync
ls '{jobdir}' > /dev/null 2>&1

update_timestamp &
PID=$!
trap write_status INT
trap write_status TERM
trap write_status QUIT
trap write_status EXIT

{valid_command}
"""
            (jobdir / "batch_script").write_text(batch_script)
            stdout, stderr = process.communicate(batch_script.encode())
            # Failed to submit
            if process.returncode != 0:
                self.lock_print(
                    log_format(
                        message=f"{shlex.join(sbatch_command)}: {stderr.decode()}",
                        group_id=group_id,
                        jobid=jobid,
                        status="Error",
                    ),
                    color=RED,
                )
                with self.count_lock:
                    success_fail_counter[1] += 1
            else:

                def get_jobid(stdout):
                    # Derive jobid from output
                    # e.g. Submitted batch job 1346323
                    slurm_jobid = None
                    for token in stdout.decode().strip().split():
                        try:
                            _slurm_jobid = int(token)
                        except ValueError:
                            pass
                        else:
                            if slurm_jobid is None:
                                slurm_jobid = _slurm_jobid
                            else:
                                slurm_jobid = None
                                break
                    return slurm_jobid

                slurm_jobid = get_jobid(stdout)

                if slurm_jobid is None:
                    self.lock_print(
                        log_format(
                            message=f"Unexpected output from sbatch: {stderr.decode()}",
                            group_id=group_id,
                            jobid=jobid,
                            status="Error",
                        ),
                    )
                    with self.count_lock:
                        success_fail_counter[1] += 1
                else:
                    self.subprocesses.append((None, slurm_jobid))
                    jobid = Path(jobdir).name
                    with self.lock:
                        processes[jobid] = (None, command, valid_command, jobdir, slurm_options, slurm_jobid, submit_counter)

                    if submit_counter > 1:
                        resubmit_str = f", {ordinal(submit_counter)} retry"
                    else:
                        resubmit_str = ""

                    self.lock_print(
                        log_format(
                            message=command,
                            group_id=group_id,
                            jobid=jobid,
                            status=f"Submit(slurm_jobid={slurm_jobid}){resubmit_str}",
                        ),
                    )

    def run_process(
        self,
        group_id,
        processes,
        jobs,
        success_fail_counter,
        event,
        log_interval=300,
        num_parallel=10,
        launch_interval=0.05,
    ):
        st = time.time()
        while True:
            if len(jobs) > 0 and len(processes) <= num_parallel:
                command, valid_command, jobdir, slurm_options = jobs.pop()
                self.submit(group_id, command, valid_command, jobdir, slurm_options, processes, success_fail_counter, 1)

            # All jobs has been finished
            if len(jobs) == 0 and len(processes) == 0:
                event.set()
                break

            if time.time() - st > log_interval:
                with self.count_lock:
                    succeeded, failed = success_fail_counter
                queue = len(jobs)
                with self.lock:
                    running = len(processes)

                self.lock_print(
                    log_format(
                        message=f"queue/running/success/fail = {queue}/{running}/{succeeded}/{failed}",
                        group_id=group_id,
                        status="Status",
                    ),
                )
                st = time.time()
            time.sleep(launch_interval)

    def run(
        self,
        group_id,
        basedir="pybg_logs",
        rerun=False,
        num_parallel=10,
        launch_interval=0.1,
        waittime=0.02,
        log_interval=30,
        retry: int=0,
    ):

        basedir = Path(basedir)
        groupdir = basedir / group_id

        if (groupdir / "commands").exists():
            with (groupdir / "commands").open("r") as f:
                command_list = [line.strip() for line in f]
        else:
            raise RuntimeError(f'{str(groupdir / "commands")} is not existing')

        self.lock_print = LockPrint()
        self.lock_print(
            log_format(
                message=f"basedir={basedir}, rerun={rerun}, num_parallel={num_parallel}",
                group_id=group_id,
                status="Start",
            ),
        )

        jobs = []
        counter = Counter()
        for command in command_list:
            if "#SBATCH" in command:
                for scommand in ["sbatch", "squeue", "scancel"]:
                    if shutil.which(scommand) is None:
                        raise RuntimeError(f"Slurm is not setup? command not found: {scommand}")
                valid_command, slurm_options = command.split("#SBATCH", maxsplit=1)
                slurm_options = slurm_options.strip()
            else:
                valid_command = command
                slurm_options = None
            valid_command = valid_command.strip()
            counter[valid_command] += 1

            jobid = hashlib.sha256(
                (valid_command + "" if counter[valid_command] == 1 else str(counter[valid_command])).encode()
            ).hexdigest()
            # Using the first 8 chars for usabilily
            jobid = jobid[:8]
            jobdir = groupdir / jobid
            jobdir.mkdir(parents=True, exist_ok=True)
            command_text = jobdir / "command"
            command_text.write_text(valid_command + "\n")
            status_text = jobdir / "status"
            slurm_options_text = jobdir / "slurm_options"
            if slurm_options is not None:
                slurm_options_text.write_text(slurm_options)
            elif slurm_options_text.exists():
                try:
                    slurm_options_text.unlink()
                except FileNotFoundError:
                    pass

            if status_text.exists():
                try:
                    status = int(status_text.read_text())
                except ValueError:
                    status = -1
            else:
                status = -1

            if rerun or status != 0:
                jobs.append((command, valid_command, jobdir, slurm_options))
            else:
<<<<<<< HEAD
                self.lock_print(log_format(message=valid_command, group_id=group_id, jobid=jobid, status="Skip"))
=======
                lock_print(log_format(message=valid_command, group_id=group_id, jobid=jobid, status="Skip"))
>>>>>>> fcbbdfd5
        del counter
        already_finished = len(command_list) - len(jobs)

        self.lock = threading.Lock()
        self.count_lock = threading.Lock()
        success_fail_counter = [0, 0]
        event = threading.Event()
        processes = dict()
        failed_jobs = set()

        thread = threading.Thread(
            target=self.write_status,
            kwargs=dict(
                group_id=group_id,
                processes=processes,
                failed_jobs=failed_jobs,
                success_fail_counter=success_fail_counter,
                event=event,
                waittime=waittime,
                retry=retry,
            ),
            daemon=True,
        )

        thread.start()
        self.run_process(
            group_id=group_id,
            processes=processes,
            jobs=jobs,
            success_fail_counter=success_fail_counter,
            event=event,
            log_interval=log_interval,
            num_parallel=num_parallel,
            launch_interval=launch_interval,
        )
        thread.join()

        succeeded, failed = success_fail_counter
        self.lock_print(
            log_format(
                message=f"success/fail/skip = {succeeded}/{failed}/{already_finished}",
                group_id=group_id,
                status="End",
            ),
            color=RED if failed != 0 else GREEN,
        )

        if failed != 0:
            self.lock_print("Failed jobids:", color=RED)
            failed_message = " ".join(failed_jobs)
            self.lock_print(failed_message, color=RED)


def start_handler(args):
    start_and_start(group_id=args.group_id)


def start_and_start(group_id):
    server_start(group_id)

    socket_file = CommandPoolServer.get_socket_file(group_id)
    with CommandPoolServer.get_socket() as client:
        client.connect(socket_file)
        client.sendall(PROTO.CLEAR + PROTO.END)
        data = client.recv(1024)
        if data != PROTO.ACK + PROTO.END:
            print_colored(
                log_format(
                    message=f"Received unexpected data: {data}",
                    group_id=group_id,
                    status="Error",
                ),
            )


def add_handler(args):
    command = shlex.join(args.command)
    if args.slurm_options is not None:
        command += f" #SBATCH {args.slurm_options}"
    add(group_id=args.group_id, command=command)


def add(group_id, command, timeout=2):
    check_server_running(group_id, timeout=timeout)

    socket_file = CommandPoolServer.get_socket_file(group_id)
    with CommandPoolServer.get_socket() as client:
        client.connect(socket_file)
        client.sendall(PROTO.ADD + command.encode() + PROTO.END)
        data = client.recv(1024)
        if data != PROTO.ACK + PROTO.END:
            print_colored(
                log_format(
                    message=f"Received unexpected data: {data}",
                    group_id=group_id,
                    status="Error",
                ),
            )


def dump_handler(args):
    dump(group_id=args.group_id, basedir=args.basedir, allow_same=args.allow_same)


def stop_processes(processes, timeout=15):
    for p, slurm_jobid in processes:
        if p is not None:
            # NOTE: send_signal is non-blocking
            # NOTE: Do nothing if the process completed.
            p.send_signal(signal.SIGINT)
        else:
            subprocess.run(["scancel", f"{slurm_jobid}"])

    for p, slurm_jobid in processes:
        if p is not None:
            try:
                p.wait(timeout)
            except subprocess.TimeoutExpired:
                print_colored(
                    log_format(message=f"Process(pid={p.pid}) has not yet been stopped. Killing the process..."),
                    color=RED,
                )
                p.kill()
    # No wait for killing


def run_handler(args):
    runner = Runner()
    try:
        runner.run(
            group_id=args.group_id,
            basedir=args.basedir,
            rerun=args.rerun,
            num_parallel=args.num_parallel,
            launch_interval=args.launch_interval,
            waittime=args.waittime,
            log_interval=args.log_interval,
            retry=args.retry,
        )
    except KeyboardInterrupt:
        signal.signal(signal.SIGINT, signal.SIG_IGN)
        stop_processes(runner.subprocesses)
        signal.signal(signal.SIGINT, signal.SIG_DFL)
        raise


def show_handler(args):
    basedir = args.basedir
    group_id = args.group_id
    jobid = args.jobid
    query = args.query
    if jobid is None:
        jobid_list = []
        for command_file in (Path(basedir) / group_id).glob("*/command"):
            _jobid = command_file.parent.name
            jobid_list.append(_jobid)
        print(" ".join(jobid_list))
        return

    if jobid in ["unfinished", "fail", "success"]:
        if query is not None:
            print("Warning: query is ignored: {query}")

        jobid_list = []
        for command_file in (Path(basedir) / group_id).glob("*/command"):
            _jobid = command_file.parent.name
            status_file = command_file.parent / "status"
            if status_file.exists():
                status = int(status_file.read_text().strip())
                if jobid == "fail" and status != 0:
                    jobid_list.append(_jobid)
                elif jobid == "success" and status == 0:
                    jobid_list.append(_jobid)
            else:
                jobid_list.append(_jobid)
        print(" ".join(jobid_list))
        return

    if query is None:
        query = "output"

    jobdir = Path(basedir) / group_id / jobid
    if (jobdir / query).exists():
        print((jobdir / query).read_text())
        print(f"( {jobdir / query} )")
        return
    else:
        print(f"{jobdir / query} doesn't exist")
        return


def show_server_log_handler(args):
    logfile = Path(CommandPoolServer.get_log_file(args.group_id))
    if logfile.exists():
        read_file_reverse(logfile, args.line)
        print(f"({logfile})")
    else:
        print(f"(Logfile is not existing: {logfile})")


def tpl_handler(args, parser_start, parser_add, parser_dump, parser_run):
    print(
        f"""#!/usr/bin/env bash
group_id='{"group_id" if args.group_id is None else args.group_id}'
basedir='{parser_dump.get_default("basedir")}'

pybg clean "${{group_id}}"

pybg add "${{group_id}}" [write command]

pybg dump --basedir "${{basedir}}" "${{group_id}}"
pybg run --basedir "${{basedir}}" --rerun '{parser_run.get_default("rerun")}' --num-parallel '{parser_run.get_default("num_parallel")}' --log-interval '{parser_run.get_default("log_interval")}' "${{group_id}}"\
"""
    )


def str2bool(arg):
    if arg.lower() in ["true", "1"]:
        return True
    elif arg.lower() in ["false", "0"]:
        return False
    raise TypeError(f"true or false are expected, but got {arg}")


def str_or_none(arg):
    if arg.lower() in ["none", "null"]:
        return None
    else:
        return arg


def main():
    parser = argparse.ArgumentParser(formatter_class=argparse.ArgumentDefaultsHelpFormatter)
    subparsers = parser.add_subparsers()

    parser_start = subparsers.add_parser("start")
    parser_start.add_argument("group_id")
    parser_start.set_defaults(handler=start_handler)

    parser_add = subparsers.add_parser("add")
    parser_add.add_argument(
        "--slurm-options", "-s", type=str_or_none, help="When this option is used, jobs can be submitted using sbatch"
    )
    parser_add.add_argument("group_id")
    parser_add.add_argument("command", nargs=argparse.REMAINDER)
    parser_add.set_defaults(handler=add_handler)

    parser_dump = subparsers.add_parser("dump")
    parser_dump.add_argument("group_id")
    parser_dump.add_argument("--basedir", default="pybg_logs")
    parser_dump.add_argument(
        "--allow-same", "-a", action="store_true", help="Specifies whether to register the same command"
    )
    parser_dump.set_defaults(handler=dump_handler)

    parser_run = subparsers.add_parser("run")
    parser_run.add_argument("group_id")
    parser_run.add_argument("--basedir", default="pybg_logs")
    parser_run.add_argument(
        "--rerun", "-r", type=str2bool, default=False, help="Specifies whether to retry previously failed jobs"
    )
    parser_run.add_argument(
        "--num-parallel", "-n", default=50, type=int, help="The maximum number of jobs executed in parallel at a time"
    )
    parser_run.add_argument(
        "--launch-interval",
        default=0.05,
        type=float,
        help="To reduce the load, waits for the specified number of seconds each time a job is submitted",
    )
    parser_run.add_argument("--waittime", default=0.1, type=float)
    parser_run.add_argument(
        "--log-interval",
        default=300.0,
        type=float,
        help="Displays the status of the submitted jobs at specified intervals",
    )
    parser_run.add_argument(
        "--retry",
        type=int,
        help="Specifies the maximum number of times to resubmit a job when it fails."
        "If set to 0, the job will not be resubmitted.  "
        "If set to -1, resubmission will continue indefinitely.",
    )
    parser_run.set_defaults(handler=run_handler)

    parser_show = subparsers.add_parser("show", help="Shows the output or status of jobs")
    parser_show.add_argument("--basedir", default="pybg_logs")
    parser_show.add_argument("group_id")
    parser_show.add_argument("jobid", nargs="?")
    parser_show.add_argument("query", nargs="?", choices=["output", "status", "command"])
    parser_show.set_defaults(handler=show_handler)

    parser_show_server_log = subparsers.add_parser("show-server-log", help="Shows the log of CommandPoolServer")
    parser_show_server_log.add_argument("group_id")
    parser_show_server_log.add_argument(
        "--line",
        "-n",
        type=int,
        default=1000,
        help="Show the given number of last lines",
    )
    parser_show_server_log.set_defaults(handler=show_server_log_handler)

    parser_tpl = subparsers.add_parser("tpl", help="Generates a template shell script")
    parser_tpl.add_argument("group_id", nargs="?")
    parser_tpl.set_defaults(
        handler=partial(
            tpl_handler,
            parser_start=parser_start,
            parser_add=parser_add,
            parser_dump=parser_dump,
            parser_run=parser_run,
        )
    )

    args = parser.parse_args()
    if hasattr(args, "handler"):
        args.handler(args)
    else:
        parser.print_help()


if __name__ == "__main__":
    main()<|MERGE_RESOLUTION|>--- conflicted
+++ resolved
@@ -48,6 +48,7 @@
         suffix = {1: "st", 2: "nd", 3: "rd"}.get(n % 10, "th")
 
     return f"{n}{suffix}"
+
 
 def print_colored(text, *, color=None, **kwargs):
     use_color = sys.stdout.isatty()
@@ -427,7 +428,15 @@
             with self.lock:
                 _processes = processes.copy()
             finished = set()
-            for jobid, (process, command, valid_command, jobdir, slurm_options, slurm_jobid, submit_counter) in _processes.items():
+            for jobid, (
+                process,
+                command,
+                valid_command,
+                jobdir,
+                slurm_options,
+                slurm_jobid,
+                submit_counter,
+            ) in _processes.items():
                 returncode = None
                 if slurm_jobid is None:
                     try:
@@ -502,7 +511,16 @@
                         )
 
                         if retry == -1 or retry >= submit_counter:
-                            self.submit(group_id, command, valid_command, jobdir, slurm_options, processes, success_fail_counter, submit_counter + 1)
+                            self.submit(
+                                group_id,
+                                command,
+                                valid_command,
+                                jobdir,
+                                slurm_options,
+                                processes,
+                                success_fail_counter,
+                                submit_counter + 1,
+                            )
                         else:
                             with self.count_lock:
                                 success_fail_counter[1] += 1
@@ -531,7 +549,9 @@
             if event.is_set():
                 break
 
-    def submit(self, group_id, command, valid_command, jobdir, slurm_options, processes, success_fail_counter, submit_counter):
+    def submit(
+        self, group_id, command, valid_command, jobdir, slurm_options, processes, success_fail_counter, submit_counter
+    ):
         logfile = Path(jobdir) / "output"
         jobid = Path(jobdir).name
 
@@ -570,7 +590,15 @@
                     ),
                 )
                 with self.lock:
-                    processes[jobid] = (process, command, valid_command, jobdir, slurm_options, slurm_jobid, submit_counter)
+                    processes[jobid] = (
+                        process,
+                        command,
+                        valid_command,
+                        jobdir,
+                        slurm_options,
+                        slurm_jobid,
+                        submit_counter,
+                    )
 
         else:
             # Using sbatch (Slurm batch script)
@@ -673,7 +701,15 @@
                     self.subprocesses.append((None, slurm_jobid))
                     jobid = Path(jobdir).name
                     with self.lock:
-                        processes[jobid] = (None, command, valid_command, jobdir, slurm_options, slurm_jobid, submit_counter)
+                        processes[jobid] = (
+                            None,
+                            command,
+                            valid_command,
+                            jobdir,
+                            slurm_options,
+                            slurm_jobid,
+                            submit_counter,
+                        )
 
                     if submit_counter > 1:
                         resubmit_str = f", {ordinal(submit_counter)} retry"
@@ -737,7 +773,7 @@
         launch_interval=0.1,
         waittime=0.02,
         log_interval=30,
-        retry: int=0,
+        retry: int = 0,
     ):
 
         basedir = Path(basedir)
@@ -803,11 +839,7 @@
             if rerun or status != 0:
                 jobs.append((command, valid_command, jobdir, slurm_options))
             else:
-<<<<<<< HEAD
                 self.lock_print(log_format(message=valid_command, group_id=group_id, jobid=jobid, status="Skip"))
-=======
-                lock_print(log_format(message=valid_command, group_id=group_id, jobid=jobid, status="Skip"))
->>>>>>> fcbbdfd5
         del counter
         already_finished = len(command_list) - len(jobs)
 
